<<<<<<< HEAD
# TimeVault

TimeVault is a secure, time-locked message vault application that uses drand's distributed randomness beacon for threshold encryption.

## Engineering Principles

The TimeVault project follows these engineering principles:

### 1. Test Organization and Structure
- Tests are organized by functionality and follow a consistent pattern
- Each test class focuses on testing a specific component or integration point
- Test methods are named descriptively using the `ClassUnderTest_MethodUnderTest_ExpectedBehavior` pattern
- XML documentation comments explain the purpose of each test

### 2. Mock Behavior and Setup
- Mocks use `MockBehavior.Strict` to enforce explicit setup of all method calls
- Mock setup is organized into dedicated private helper methods for maintainability
- Reusable test constants are defined at the class level for consistency
- Test data setup is isolated in dedicated helper methods

### 3. Test Isolation and Reproducibility
- Each test uses a unique database instance to prevent cross-test interference
- Tests use helper methods to create test data consistently
- Tests avoid using real external dependencies by mocking interfaces
- Database contexts use `EnableSensitiveDataLogging()` for better diagnostics

### 4. Assertions and Verification
- Tests use fluent assertions for readable verification logic
- Tests verify both state and behavior when appropriate
- Tests focus on valuable assertions that validate correctness
- Complex test scenarios are broken down into manageable steps

## Features

- Secure message storage with time-lock encryption
- Multi-user access control with fine-grained permissions
- Two-layer encryption using both time-lock and vault-specific keys
- Automatic message unlocking when time conditions are met
=======
# TimeVault API

TimeVault is a secure, time-based messaging application that allows users to create vaults and share encrypted messages that can only be accessed at specific dates and times.

## Table of Contents

- [Key Features](#key-features)
- [Technology Stack](#technology-stack)
- [Solution Structure](#solution-structure)
- [Getting Started](#getting-started)
  - [Prerequisites](#prerequisites)
  - [Local Development](#local-development)
  - [Running Tests](#running-tests)
- [API Documentation](#api-documentation)
- [Deployment](#deployment)
  - [Azure Credentials Setup](#azure-credentials-setup)
  - [Quick Deployment Steps](#quick-deployment-steps)
  - [Detailed Deployment Guides](#detailed-deployment-guides)
- [Environment Configuration](#environment-configuration)
- [Authentication](#authentication)
- [Additional Documentation](#additional-documentation)
- [License](#license)

## Key Features

- **Email-based Authentication**: Secure user authentication system based on email and password
- **Encrypted Vaults**: Create and manage time-based message vaults
- **Vault Sharing**: Share vaults with other users with specific permissions
- **Scheduled Messages**: Set precise unlock dates for messages
- **End-to-End Encryption**: Messages are encrypted before storage
>>>>>>> 203d441b

## Technology Stack

- **Backend**: ASP.NET Core API with Clean Architecture
- **Database**: Azure SQL Database with Entity Framework Core
- **Authentication**: JWT-based authentication
- **Encryption**: AES-256 for data encryption
- **Infrastructure**: Azure App Service, Key Vault, Application Insights
- **CI/CD**: GitHub Actions for automated deployments
- **IaC**: Terraform for infrastructure provisioning

## Solution Structure

```
TimeVault/
├── src/
│   ├── TimeVault.Api/           # ASP.NET Core API project
│   ├── TimeVault.Core/          # Domain models and business logic
│   ├── TimeVault.Infrastructure/ # External services implementation
│   └── TimeVault.Persistence/   # Database context and repositories
├── tests/
│   ├── TimeVault.Api.Tests/     # API tests
│   ├── TimeVault.Core.Tests/    # Domain logic tests
│   └── TimeVault.Integration.Tests/ # Integration tests
└── terraform/                  # Infrastructure as Code
    ├── modules/                # Terraform modules
    └── environments/           # Environment-specific configs
```

## Getting Started

### Prerequisites

- .NET 7.0 SDK or later
<<<<<<< HEAD
- SQL Server or SQL Server Express (for local development)

### Running the Application

1. Clone the repository
2. Navigate to the project directory
3. Run `dotnet restore` to restore dependencies
4. Run `dotnet build` to build the solution
5. Run `dotnet run --project TimeVault/src/TimeVault.Api` to start the API

### Running Tests

```
dotnet test TimeVault/tests/TimeVault.Tests
```

## Project Structure

- **TimeVault.Domain**: Contains domain entities and business rules
- **TimeVault.Core**: Contains interfaces, DTOs, and service abstractions
- **TimeVault.Infrastructure**: Contains service implementations and data access
- **TimeVault.Api**: API controllers and configuration
- **TimeVault.Tests**: Unit and integration tests
=======
- SQL Server or Azure SQL Database
- Azure CLI (for deployment)
- Terraform CLI (for infrastructure provisioning)

### Local Development

1. Clone the repository
2. Set up the database connection string in `appsettings.Development.json`
3. Run the migrations:
   ```
   cd src/TimeVault.Api
   dotnet ef database update
   ```
4. Start the API:
   ```
   dotnet run
   ```

### Running Tests

```bash
dotnet test
```

## API Documentation

When running locally, API documentation is available at:
- Swagger UI: `https://localhost:5001/swagger`
- OpenAPI JSON: `https://localhost:5001/swagger/v1/swagger.json`

See [API-ENDPOINTS.md](./API-ENDPOINTS.md) for a detailed overview of all available endpoints.

## Deployment

### Azure Credentials Setup

Before deploying, you'll need to set up the following Azure credentials as GitHub Secrets:

1. **Create an Azure Service Principal**:
   ```bash
   az login
   az ad sp create-for-rbac --name "terraform-timevault" --role Contributor \
       --scopes /subscriptions/{subscription-id} --sdk-auth
   ```
   Save the JSON output from this command.

2. **Add Secrets to GitHub**:
   Navigate to your GitHub repository → Settings → Secrets and variables → Actions and add:
   
   - `AZURE_CLIENT_ID` - Service Principal client ID
   - `AZURE_CLIENT_SECRET` - Service Principal secret
   - `AZURE_SUBSCRIPTION_ID` - Your Azure subscription ID
   - `AZURE_TENANT_ID` - Your Azure tenant ID
   - `AZURE_CREDENTIALS` - The entire JSON output from service principal creation
   - `TERRAFORM_STORAGE_RG` - Resource group for Terraform state storage
   - `TERRAFORM_STORAGE_ACCOUNT` - Storage account for Terraform state
   - `SQL_ADMIN_USERNAME` - SQL Server admin username
   - `SQL_ADMIN_PASSWORD` - SQL Server admin password
   - `JWT_KEY` - Secret key for JWT token signing

### Quick Deployment Steps
>>>>>>> 203d441b

1. **Backend Deployment**: 
   - Push to the appropriate branch (`develop`, `staging`, or `main`)
   - GitHub Actions will automatically deploy to the corresponding environment

2. **Frontend Deployment**:
   - Configure Azure Static Web App with GitHub integration
   - Push to your configured branch to trigger deployment

<<<<<<< HEAD
- **Auth**: `/api/auth`
=======
### Detailed Deployment Guides

For complete deployment instructions see:
- [AZURE-DEPLOYMENT.md](./AZURE-DEPLOYMENT.md) - Azure-specific deployment details
- [DEPLOYMENT-GUIDE.md](./DEPLOYMENT-GUIDE.md) - Comprehensive deployment guide for both backend and frontend
- [terraform/README.md](./terraform/README.md) - Terraform infrastructure documentation

## Environment Configuration

TimeVault supports multiple environments:
- **Development**: Minimal resources for local development
- **Staging**: Moderate resources for testing
- **Production**: Robust resources with redundancy for live use

## Authentication

TimeVault uses email-based authentication with JWT tokens. To authenticate:

1. Register a new user with email and password
2. Login with credentials to receive a JWT token
3. Include the token in the Authorization header for subsequent requests

## Additional Documentation

- [FRONTEND-ARCHITECTURE.md](./FRONTEND-ARCHITECTURE.md) - Frontend application architecture
- [SECURITY-GUIDE.md](./SECURITY-GUIDE.md) - Security architecture and best practices
- [FUTURE-ENHANCEMENTS.md](./FUTURE-ENHANCEMENTS.md) - Planned future features and improvements

## License

This project is licensed under the MIT License - see the LICENSE file for details. 
>>>>>>> 203d441b
<|MERGE_RESOLUTION|>--- conflicted
+++ resolved
@@ -1,43 +1,3 @@
-<<<<<<< HEAD
-# TimeVault
-
-TimeVault is a secure, time-locked message vault application that uses drand's distributed randomness beacon for threshold encryption.
-
-## Engineering Principles
-
-The TimeVault project follows these engineering principles:
-
-### 1. Test Organization and Structure
-- Tests are organized by functionality and follow a consistent pattern
-- Each test class focuses on testing a specific component or integration point
-- Test methods are named descriptively using the `ClassUnderTest_MethodUnderTest_ExpectedBehavior` pattern
-- XML documentation comments explain the purpose of each test
-
-### 2. Mock Behavior and Setup
-- Mocks use `MockBehavior.Strict` to enforce explicit setup of all method calls
-- Mock setup is organized into dedicated private helper methods for maintainability
-- Reusable test constants are defined at the class level for consistency
-- Test data setup is isolated in dedicated helper methods
-
-### 3. Test Isolation and Reproducibility
-- Each test uses a unique database instance to prevent cross-test interference
-- Tests use helper methods to create test data consistently
-- Tests avoid using real external dependencies by mocking interfaces
-- Database contexts use `EnableSensitiveDataLogging()` for better diagnostics
-
-### 4. Assertions and Verification
-- Tests use fluent assertions for readable verification logic
-- Tests verify both state and behavior when appropriate
-- Tests focus on valuable assertions that validate correctness
-- Complex test scenarios are broken down into manageable steps
-
-## Features
-
-- Secure message storage with time-lock encryption
-- Multi-user access control with fine-grained permissions
-- Two-layer encryption using both time-lock and vault-specific keys
-- Automatic message unlocking when time conditions are met
-=======
 # TimeVault API
 
 TimeVault is a secure, time-based messaging application that allows users to create vaults and share encrypted messages that can only be accessed at specific dates and times.
@@ -68,7 +28,6 @@
 - **Vault Sharing**: Share vaults with other users with specific permissions
 - **Scheduled Messages**: Set precise unlock dates for messages
 - **End-to-End Encryption**: Messages are encrypted before storage
->>>>>>> 203d441b
 
 ## Technology Stack
 
@@ -103,31 +62,6 @@
 ### Prerequisites
 
 - .NET 7.0 SDK or later
-<<<<<<< HEAD
-- SQL Server or SQL Server Express (for local development)
-
-### Running the Application
-
-1. Clone the repository
-2. Navigate to the project directory
-3. Run `dotnet restore` to restore dependencies
-4. Run `dotnet build` to build the solution
-5. Run `dotnet run --project TimeVault/src/TimeVault.Api` to start the API
-
-### Running Tests
-
-```
-dotnet test TimeVault/tests/TimeVault.Tests
-```
-
-## Project Structure
-
-- **TimeVault.Domain**: Contains domain entities and business rules
-- **TimeVault.Core**: Contains interfaces, DTOs, and service abstractions
-- **TimeVault.Infrastructure**: Contains service implementations and data access
-- **TimeVault.Api**: API controllers and configuration
-- **TimeVault.Tests**: Unit and integration tests
-=======
 - SQL Server or Azure SQL Database
 - Azure CLI (for deployment)
 - Terraform CLI (for infrastructure provisioning)
@@ -189,7 +123,6 @@
    - `JWT_KEY` - Secret key for JWT token signing
 
 ### Quick Deployment Steps
->>>>>>> 203d441b
 
 1. **Backend Deployment**: 
    - Push to the appropriate branch (`develop`, `staging`, or `main`)
@@ -199,9 +132,6 @@
    - Configure Azure Static Web App with GitHub integration
    - Push to your configured branch to trigger deployment
 
-<<<<<<< HEAD
-- **Auth**: `/api/auth`
-=======
 ### Detailed Deployment Guides
 
 For complete deployment instructions see:
@@ -232,5 +162,4 @@
 
 ## License
 
-This project is licensed under the MIT License - see the LICENSE file for details. 
->>>>>>> 203d441b
+This project is licensed under the MIT License - see the LICENSE file for details. 