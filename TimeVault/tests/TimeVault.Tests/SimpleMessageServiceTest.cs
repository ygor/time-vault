--- conflicted
+++ resolved
@@ -152,12 +152,9 @@
             // Set up database with test user and vault
             _dbContext.Users.Add(new User
             {
-<<<<<<< HEAD
                 Id = TEST_USER_ID,
                 Username = "testuser",
-=======
                 Id = _testUserId,
->>>>>>> 203d441b
                 Email = "test@example.com",
                 PasswordHash = "hashedpassword",
                 CreatedAt = DateTime.UtcNow
